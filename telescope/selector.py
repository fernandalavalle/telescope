#!/usr/bin/env python
# -*- coding: UTF-8 -*-
#
# Copyright 2014 Measurement Lab
#
# Licensed under the Apache License, Version 2.0 (the "License");
# you may not use this file except in compliance with the License.
# You may obtain a copy of the License at
#
#     http://www.apache.org/licenses/LICENSE-2.0
#
# Unless required by applicable law or agreed to in writing, software
# distributed under the License is distributed on an "AS IS" BASIS,
# WITHOUT WARRANTIES OR CONDITIONS OF ANY KIND, either express or implied.
# See the License for the specific language governing permissions and
# limitations under the License.


import datetime
import json
import logging
import re
import itertools

import iptranslation
import utils


class Selector(object):
  """Represents the data required to select a dataset from the M-Lab data.

   Attributes:
     start_time: (datetime) Time at which selection window begins.
     duration: (int) Duration of time window in seconds.
     metric: (str) Specifies the metric for which to retrieve data.
     ip_translation_spec: (iptranslation.IPTranslationStrategySpec) Specifies
       how to translate the IP address information.
     client_provider: (str) Name of provider for which to retrieve data.
     site_name: (str) Name of M-Lab site for which to retrieve data.
     mlab_project: (str) Name of project which holds the desired data.
  """

  def __init__(self):
    self.start_time = None
    self.duration = None
    self.metric = None
    self.ip_translation_spec = None
    self.client_provider = None
    self.site = None
    self.mlab_project = None

  def __repr__(self):
    return ("<Selector Object (site: {0}, client_provider: {1}, metric: {2}, " +
            "start_time: {3}, duration: {4})>").format(self.site,
                self.client_provider, self.metric, self.start_time.strftime("%Y-%m-%d"),
                self.duration)

class SelectorFileParser(object):
  """Parser for Telescope selector files.

  Parses selector files, the primary mechanism for specification of measurement
  targets.
  """
  # Not implemented -- 'hop_count': 'paris-traceroute',

  supported_metrics = {
      'download_throughput': 'ndt',
      'upload_throughput': 'ndt',
      'minimum_rtt': 'ndt',
      'average_rtt': 'ndt',
      'packet_retransmit_rate': 'ndt'
      }

  def __init__(self):
    self.logger = logging.getLogger('telescope')

  def parse(self, selector_filepath):
    """Parses a selector file into one or more Selector objects.

    Each Selector object corresponds to one discrete dataset to retrieve
    from BigQuery. For fields in the selector file that contain lists of
    values (e.g. metrics, sites), the parser will create a separate
    Selector object for each combination of those values (e.g. if the file
    specifies metrics [A, B] and sites: [X, Y, Z] the parser will create
    Selectors for (A, X), (A, Y), (A, Z), (B, X), (B, Y), (B,Z)).

    Args:
      selector_filepath: (str) Path to selector file to parse.

    Returns:
      list: A list of parsed selector objects.
    """
    with open(selector_filepath, 'r') as selector_fileinput:
      return self._parse_file_contents(selector_fileinput.read())

  def _parse_file_contents(self, selector_file_contents):
    selector_input_json = json.loads(selector_file_contents)
    self._validate_selector_input(selector_input_json)

    selectors = self._parse_input_for_selectors(selector_input_json)

    return selectors

  def _parse_input_for_selectors(self, selector_json):
    """ Parse the selector JSON dictionary and return a list of dictionaries
      flattened for each combination.

      Args:
        selector_json (dict): Unprocessed Selector JSON file represented as a
          dict.

      Returns:
        list: List of dictaries representing the possible combinations of
          the selector query.
    """
    selectors = []
    has_not_recursed = True

    start_times = selector_json['start_times']
    client_providers = selector_json['client_providers']
    sites = selector_json['sites']
    metrics = selector_json['metrics']

    for start_time, client_provider, site, metric in \
            itertools.product(start_times, client_providers, sites, metrics):
        selector = Selector()
        selector.ip_translation_spec = self._parse_ip_translation(selector_json['ip_translation'])
        selector.duration = self._parse_duration(selector_json['duration'])
        selector.start_time = self._parse_start_time(start_time)
        selector.client_provider = client_provider
        selector.site = site
        selector.metric = metric
        selector.mlab_project = SelectorFileParser.supported_metrics[selector.metric]
        selectors.append(selector)

    return selectors

  def _parse_start_time(self, start_time_string):
    """Parse the time window start time.

    Parse the start time from the expected timestamp format to Python datetime
    format. Must be in UTC time.

    Args:
      start_time_string: (str) Timestamp in format YYYY-MM-DDTHH-mm-SS.

    Returns:
      datetime: Python datetime for set timestamp string.
    """
    try:
      timestamp = (
          datetime.datetime.strptime(start_time_string, '%Y-%m-%dT%H:%M:%SZ'))
      return utils.make_datetime_utc_aware(timestamp)
    except ValueError:
      raise ValueError('UnsupportedSubsetDateFormat')

  def _parse_duration(self, duration_string):
    """Parse the time window duration.

    Parse the time window duration from the expected timespan format to integer
    number of seconds.

    Args:
      duration_string: (str) length in human-readable format, must follow number
      + time type format. (d=days, h=hours, m=minutes, s=seconds), e.g. 30d.

    Returns:
      int: Number of seconds in specified time period.
    """
    duration_seconds_to_return = 0
    duration_string_segments = re.findall('[0-9]+[a-zA-Z]+', duration_string)

    if duration_string_segments:
      for segment in duration_string_segments:
        numerical_amount = int(re.search('[0-9]+', segment).group(0))
        duration_type = re.search('[a-zA-Z]+', segment).group(0)

        if duration_type == 'd':
          duration_seconds_to_return += (
              datetime.timedelta(days=numerical_amount).total_seconds())
        elif duration_type == 'h':
          duration_seconds_to_return += (
              datetime.timedelta(hours=numerical_amount).total_seconds())
        elif duration_type == 'm':
          duration_seconds_to_return += (
              datetime.timedelta(minutes=numerical_amount).total_seconds())
        elif duration_type == 's':
          duration_seconds_to_return += numerical_amount
        else:
          raise ValueError('UnsupportedSelectorDurationType')
    else:
      raise ValueError('UnsupportedSelectorDuration')

    return duration_seconds_to_return

  def _parse_ip_translation(self, ip_translation_dict):
    """Parse the ip_translation field into an IPTranslationStrategySpec object.

    Args:
      ip_translation_dict: (dict) An unprocessed dictionary of
      ip_translation data from the input selector file.

    Returns:
      IPTranslationStrategySpec: An IPTranslationStrategySpec, which specifies
      properties of the IP translation strategy according to the selector file.
    """
    try:
      ip_translation_spec = iptranslation.IPTranslationStrategySpec
      ip_translation_spec.strategy_name = ip_translation_dict['strategy']
      ip_translation_spec.params = ip_translation_dict['params']
      return ip_translation_spec
    except KeyError as e:
      raise ValueError('Missing expected field in ip_translation dict: %s' %
                       e.args[0])

  def _validate_selector_input(self, selector_dict):
    if not selector_dict.has_key('file_format_version'):
        raise ValueError('NoSelectorVersionSpecified')
    elif selector_dict['file_format_version'] == 1.0:
        raise ValueError('DeprecatedSelectorVersion')
    elif selector_dict['file_format_version'] == 1.1:
        parser_validator = SelectorFileValidator1_1()
    else:
        raise ValueError('UnsupportedSelectorVersion')
<<<<<<< HEAD

    parser_validator.validate(selector_dict)


class SelectorFileValidator(object):
    def validate(self, selector_dict):
        raise NotImplementedError('Subclasses must implement this function.')
    def validate_common(self, selector_dict):
        if not selector_dict.has_key('duration'):
            raise ValueError('UnsupportedDuration')

        if not selector_dict.has_key('metrics') or \
            type(selector_dict['metrics']) != list:
                raise ValueError('MetricsRequiresList')
        else:
            for metric in selector_dict['metrics']:
                if metric not in SelectorFileParser.supported_metrics:
                    raise ValueError('UnsupportedMetric')


=======

    parser_validator.validate(selector_dict)


class SelectorFileValidator(object):
    def validate(self, selector_dict):
        raise NotImplementedError('Subclasses must implement this function.')
    def validate_common(self, selector_dict):
        if not selector_dict.has_key('duration'):
            raise ValueError('UnsupportedDuration')

        if not selector_dict.has_key('metrics') or \
            type(selector_dict['metrics']) != list:
                raise ValueError('MetricsRequiresList')
        else:
            for metric in selector_dict['metrics']:
                if metric not in SelectorFileParser.supported_metrics:
                    raise ValueError('UnsupportedMetric')


>>>>>>> a325e8f2
class SelectorFileValidator1_1(SelectorFileValidator):
    def validate(self, selector_dict):
        self.validate_common(selector_dict)
        if selector_dict.has_key('subsets'):
            raise ValueError('SubsetsNoLongerSupported')
<<<<<<< HEAD


class SelectorJsonEncoder(json.JSONEncoder):
  """Encode Telescope selector into JSON."""

  def default(self, obj):
    if isinstance(obj, Selector):
      return self._encode_selector(obj)
    return json.JSONEncoder.default(self, obj)

  def _encode_selector(self, selector):
    return {
        'file_format_version': 1.0,
        'duration': self._encode_duration(selector.duration),
        'metric': selector.metric,
        'ip_translation': self._encode_ip_translation(
            selector.ip_translation_spec),
        'subsets': [
            {
                'site': selector.site_name,
                'client_provider': selector.client_provider,
                'start_time': datetime.datetime.strftime(selector.start_time,
                                                         '%Y-%m-%dT%H:%M:%SZ')
            }
            ]
        }

  def _encode_duration(self, duration):
    return str(duration) + 'd'

  def _encode_ip_translation(self, ip_translation):
    return {
        'strategy': ip_translation.strategy_name,
        'params': ip_translation.params,
        }
=======
>>>>>>> a325e8f2
<|MERGE_RESOLUTION|>--- conflicted
+++ resolved
@@ -26,6 +26,14 @@
 import utils
 
 
+_metric_to_project = {
+  'download_throughput': 'ndt',
+  'upload_throughput': 'ndt',
+  'minimum_rtt': 'ndt',
+  'average_rtt': 'ndt',
+  'packet_retransmit_rate': 'ndt'
+  }
+
 class Selector(object):
   """Represents the data required to select a dataset from the M-Lab data.
 
@@ -55,22 +63,55 @@
                 self.client_provider, self.metric, self.start_time.strftime("%Y-%m-%d"),
                 self.duration)
 
+
+class MultiSelector(object):
+  """Represents a set of Selector objects.
+
+   Attributes:
+     start_times: (list) A list of datetimes indicating the start times of the
+       child Selectors.
+     duration: (int) Duration of time window in seconds for child Selectors.
+       Note that duation is a scalar, as a list would result in Selectors that
+       overlap.
+     metrics: (list) A list of metrics contained in child Selectors.
+     ip_translation_spec: (iptranslation.IPTranslationStrategySpec) Specifies
+       how to translate the IP address information.
+     client_providers: (list) List of string names of providers in the child
+       Selectors.
+     site_names: (list) List of M-Lab sites in the child Selectors..
+  """
+  def __init__(self):
+    self.start_times = None
+    self.duration = None
+    self.metrics = None
+    self.ip_translation_spec = None
+    self.client_providers = None
+    self.sites = None
+
+  def split(self):
+    """Splits a MultiSelector into an equivalent list of Selectors."""
+    selectors = []
+    selector_product = itertools.product(
+        self.start_times, self.client_providers, self.sites, self.metrics)
+    for start_time, client_provider, site, metric in selector_product:
+        selector = Selector()
+        selector.ip_translation_spec = self.ip_translation_spec
+        selector.duration = self.duration
+        selector.start_time = start_time
+        selector.client_provider = client_provider
+        selector.site = site
+        selector.metric = metric
+        selector.mlab_project = _metric_to_project[metric]
+        selectors.append(selector)
+    return selectors
+
+
 class SelectorFileParser(object):
   """Parser for Telescope selector files.
 
   Parses selector files, the primary mechanism for specification of measurement
   targets.
   """
-  # Not implemented -- 'hop_count': 'paris-traceroute',
-
-  supported_metrics = {
-      'download_throughput': 'ndt',
-      'upload_throughput': 'ndt',
-      'minimum_rtt': 'ndt',
-      'average_rtt': 'ndt',
-      'packet_retransmit_rate': 'ndt'
-      }
-
   def __init__(self):
     self.logger = logging.getLogger('telescope')
 
@@ -88,7 +129,7 @@
       selector_filepath: (str) Path to selector file to parse.
 
     Returns:
-      list: A list of parsed selector objects.
+      list: A list of parsed Selector objects.
     """
     with open(selector_filepath, 'r') as selector_fileinput:
       return self._parse_file_contents(selector_fileinput.read())
@@ -102,38 +143,33 @@
     return selectors
 
   def _parse_input_for_selectors(self, selector_json):
-    """ Parse the selector JSON dictionary and return a list of dictionaries
-      flattened for each combination.
-
-      Args:
-        selector_json (dict): Unprocessed Selector JSON file represented as a
-          dict.
-
-      Returns:
-        list: List of dictaries representing the possible combinations of
-          the selector query.
-    """
-    selectors = []
-    has_not_recursed = True
-
-    start_times = selector_json['start_times']
-    client_providers = selector_json['client_providers']
-    sites = selector_json['sites']
-    metrics = selector_json['metrics']
-
-    for start_time, client_provider, site, metric in \
-            itertools.product(start_times, client_providers, sites, metrics):
-        selector = Selector()
-        selector.ip_translation_spec = self._parse_ip_translation(selector_json['ip_translation'])
-        selector.duration = self._parse_duration(selector_json['duration'])
-        selector.start_time = self._parse_start_time(start_time)
-        selector.client_provider = client_provider
-        selector.site = site
-        selector.metric = metric
-        selector.mlab_project = SelectorFileParser.supported_metrics[selector.metric]
-        selectors.append(selector)
-
-    return selectors
+    """Parse the selector JSON dictionary and return a list of dictionaries
+    flattened for each combination.
+
+    Args:
+      selector_json (dict): Unprocessed Selector JSON file represented as a
+        dict.
+
+    Returns:
+      list: A list of parsed Selector objects.
+    """
+    multi_selector = MultiSelector()
+    multi_selector.start_times = self._parse_start_times(
+        selector_json['start_times'])
+    multi_selector.client_providers = selector_json['client_providers']
+    multi_selector.sites = selector_json['sites']
+    multi_selector.metrics = selector_json['metrics']
+    multi_selector.duration = self._parse_duration(selector_json['duration'])
+    multi_selector.ip_translation_spec = self._parse_ip_translation(
+        selector_json['ip_translation'])
+
+    return multi_selector.split()
+
+  def _parse_start_times(self, start_times_raw):
+    start_times = []
+    for start_time_string in start_times_raw:
+      start_times.append(self._parse_start_time(start_time_string))
+    return start_times
 
   def _parse_start_time(self, start_time_string):
     """Parse the time window start time.
@@ -222,7 +258,6 @@
         parser_validator = SelectorFileValidator1_1()
     else:
         raise ValueError('UnsupportedSelectorVersion')
-<<<<<<< HEAD
 
     parser_validator.validate(selector_dict)
 
@@ -239,63 +274,35 @@
                 raise ValueError('MetricsRequiresList')
         else:
             for metric in selector_dict['metrics']:
-                if metric not in SelectorFileParser.supported_metrics:
+                if metric not in _metric_to_project:
                     raise ValueError('UnsupportedMetric')
 
 
-=======
-
-    parser_validator.validate(selector_dict)
-
-
-class SelectorFileValidator(object):
-    def validate(self, selector_dict):
-        raise NotImplementedError('Subclasses must implement this function.')
-    def validate_common(self, selector_dict):
-        if not selector_dict.has_key('duration'):
-            raise ValueError('UnsupportedDuration')
-
-        if not selector_dict.has_key('metrics') or \
-            type(selector_dict['metrics']) != list:
-                raise ValueError('MetricsRequiresList')
-        else:
-            for metric in selector_dict['metrics']:
-                if metric not in SelectorFileParser.supported_metrics:
-                    raise ValueError('UnsupportedMetric')
-
-
->>>>>>> a325e8f2
 class SelectorFileValidator1_1(SelectorFileValidator):
     def validate(self, selector_dict):
         self.validate_common(selector_dict)
         if selector_dict.has_key('subsets'):
             raise ValueError('SubsetsNoLongerSupported')
-<<<<<<< HEAD
-
-
-class SelectorJsonEncoder(json.JSONEncoder):
-  """Encode Telescope selector into JSON."""
+
+
+class MultiSelectorJsonEncoder(json.JSONEncoder):
+  """Encode Telescope multi-selector into JSON."""
 
   def default(self, obj):
-    if isinstance(obj, Selector):
-      return self._encode_selector(obj)
+    if isinstance(obj, MultiSelector):
+      return self._encode_multi_selector(obj)
     return json.JSONEncoder.default(self, obj)
 
-  def _encode_selector(self, selector):
+  def _encode_multi_selector(self, selector):
     return {
-        'file_format_version': 1.0,
+        'file_format_version': 1.1,
         'duration': self._encode_duration(selector.duration),
-        'metric': selector.metric,
+        'metrics': selector.metrics,
         'ip_translation': self._encode_ip_translation(
             selector.ip_translation_spec),
-        'subsets': [
-            {
-                'site': selector.site_name,
-                'client_provider': selector.client_provider,
-                'start_time': datetime.datetime.strftime(selector.start_time,
-                                                         '%Y-%m-%dT%H:%M:%SZ')
-            }
-            ]
+        'sites': selector.site_names,
+        'client_providers': selector.client_providers,
+        'start_times': self._encode_start_times(selector.start_times)
         }
 
   def _encode_duration(self, duration):
@@ -306,5 +313,10 @@
         'strategy': ip_translation.strategy_name,
         'params': ip_translation.params,
         }
-=======
->>>>>>> a325e8f2
+
+  def _encode_start_times(self, start_times):
+    encoded_start_times = []
+    for start_time in start_times:
+      encoded_start_times.append(datetime.datetime.strftime(
+          start_time, '%Y-%m-%dT%H:%M:%SZ'))
+    return encoded_start_times
